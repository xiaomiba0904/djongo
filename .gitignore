dist/
build/
venv/
venv3.8/
<<<<<<< HEAD
=======
venv_py38_dj30/
>>>>>>> 486cbc53
.idea/
.tox/
*__pycache__*
*egg-info/


docs/.sass-cache/*
docs/_includes/*
!docs/_includes/head/
docs/_apidocs/_build/
docs/_apidocs/doctrees/
docs/_layouts/*
docs/_sass/*
docs/_site/*
docs/assets/js/*
!docs/assets/js/jquery.liquid-slider.min.js
!docs/assets/js/jquery.touchSwipe.min.js
!docs/assets/js/jquery.easing.min.js
tests/logs

Gemfile.lock
upload.sh

!docs/_includes/footer.html
!docs/_includes/masthead.html
!docs/_includes/nav_list
!docs/_layouts/single.html
<|MERGE_RESOLUTION|>--- conflicted
+++ resolved
@@ -2,10 +2,7 @@
 build/
 venv/
 venv3.8/
-<<<<<<< HEAD
-=======
 venv_py38_dj30/
->>>>>>> 486cbc53
 .idea/
 .tox/
 *__pycache__*
