--- conflicted
+++ resolved
@@ -232,19 +232,11 @@
 
 class TestCanvasVoidQuery(VoidQuery):
 
-<<<<<<< HEAD
-    @skip
-    def test_query(self):
-        self.sql = 'CREATE TABLE "introspection_comment" ("id" int NOT NULL PRIMARY KEY AUTOINCREMENT, "ref" string NOT NULL UNIQUE, "article_id" int NOT NULL, "email" string NOT NULL, "pub_date" date NOT NULL, "up_votes" long NOT NULL, "body" string NOT NULL, CONSTRAINT "up_votes_gte_0_check" CHECK ("up_votes" >= 0), CONSTRAINT "article_email_pub_date_uniq" UNIQUE ("article_id", "email", "pub_date"))'
-        self.exe()
-
-=======
     def test_query(self):
         self.sql = 'ALTER TABLE "table" ADD CONSTRAINT "index" UNIQUE INDEX ("col1") WHERE "col2" IS NULL'
         self.exe()
 
 
->>>>>>> 486cbc53
 class TestCreateDatabase(VoidQuery):
     """
     CREATE DATABASE "some_name"
